--- conflicted
+++ resolved
@@ -110,8 +110,6 @@
   }
 
   @Test
-<<<<<<< HEAD
-=======
   public void testGetApplicationReportException() throws Exception {
     ApplicationCLI cli = createAndGetAppCLI();
     ApplicationId applicationId = ApplicationId.newInstance(1234, 5);
@@ -129,7 +127,6 @@
   }
 
   @Test
->>>>>>> 3e652edb
   public void testGetApplications() throws Exception {
     ApplicationCLI cli = createAndGetAppCLI();
     ApplicationId applicationId = ApplicationId.newInstance(1234, 5);
@@ -146,12 +143,8 @@
         applicationId2, ApplicationAttemptId.newInstance(applicationId2, 2),
         "user2", "queue2", "appname2", "host2", 125, null,
         YarnApplicationState.FINISHED, "diagnostics2", "url2", 2, 2,
-<<<<<<< HEAD
-        FinalApplicationStatus.SUCCEEDED, null, "N/A", 0.63789f, "NON-YARN");
-=======
         FinalApplicationStatus.SUCCEEDED, null, "N/A", 0.63789f, "NON-YARN", 
       null);
->>>>>>> 3e652edb
     applicationReports.add(newApplicationReport2);
 
     ApplicationId applicationId3 = ApplicationId.newInstance(1234, 7);
@@ -159,12 +152,8 @@
         applicationId3, ApplicationAttemptId.newInstance(applicationId3, 3),
         "user3", "queue3", "appname3", "host3", 126, null,
         YarnApplicationState.FINISHED, "diagnostics3", "url3", 3, 3,
-<<<<<<< HEAD
-        FinalApplicationStatus.SUCCEEDED, null, "N/A", 0.73789f, "MAPREDUCE");
-=======
         FinalApplicationStatus.SUCCEEDED, null, "N/A", 0.73789f, "MAPREDUCE", 
         null);
->>>>>>> 3e652edb
     applicationReports.add(newApplicationReport3);
 
     Set<String> appType1 = new HashSet<String>();
