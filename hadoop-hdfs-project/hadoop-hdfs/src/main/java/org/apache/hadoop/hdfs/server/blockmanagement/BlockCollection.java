--- conflicted
+++ resolved
@@ -55,15 +55,12 @@
   public long getPreferredBlockSize();
 
   /**
-<<<<<<< HEAD
    * Get block replication for the collection.
    * @return block replication value. Return 0 if the file is erasure coded.
    */
   public short getPreferredBlockReplication();
 
-  /** 
-=======
->>>>>>> cbb24953
+  /**
    * @return the storage policy ID.
    */
   public byte getStoragePolicyID();
@@ -82,12 +79,8 @@
    * Convert the last block of the collection to an under-construction block
    * and set the locations.
    */
-<<<<<<< HEAD
   public void convertLastBlockToUC(BlockInfo lastBlock,
       DatanodeStorageInfo[] targets) throws IOException;
-=======
-  public void convertLastBlockToUC(BlockInfo lastBlock, DatanodeStorageInfo[] targets) throws IOException;
->>>>>>> cbb24953
 
   /**
    * @return whether the block collection is under construction.
@@ -95,13 +88,12 @@
   public boolean isUnderConstruction();
 
   /**
-<<<<<<< HEAD
    * @return whether the block collection is in striping format
    */
-  public boolean isStriped();
-=======
+  boolean isStriped();
+
+  /**
    * @return the id for the block collection
    */
   long getId();
->>>>>>> cbb24953
 }