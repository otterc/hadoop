/**
 * Licensed to the Apache Software Foundation (ASF) under one
 * or more contributor license agreements.  See the NOTICE file
 * distributed with this work for additional information
 * regarding copyright ownership.  The ASF licenses this file
 * to you under the Apache License, Version 2.0 (the
 * "License"); you may not use this file except in compliance
 * with the License.  You may obtain a copy of the License at
 *
 *     http://www.apache.org/licenses/LICENSE-2.0
 *
 * Unless required by applicable law or agreed to in writing, software
 * distributed under the License is distributed on an "AS IS" BASIS,
 * WITHOUT WARRANTIES OR CONDITIONS OF ANY KIND, either express or implied.
 * See the License for the specific language governing permissions and
 * limitations under the License.
 */
package org.apache.hadoop.hdfs.server.namenode;

import java.io.ByteArrayInputStream;
import java.io.ByteArrayOutputStream;
import java.io.DataInputStream;
import java.io.DataOutputStream;
import java.io.FileNotFoundException;
import java.io.IOException;
import java.util.Arrays;
import java.util.EnumSet;
import java.util.HashMap;
import java.util.List;
import java.util.stream.Collectors;

import com.google.common.base.Preconditions;
import com.google.common.collect.Lists;

import org.apache.hadoop.HadoopIllegalArgumentException;
import org.apache.hadoop.fs.FileStatus;
import org.apache.hadoop.fs.XAttr;
import org.apache.hadoop.fs.XAttrSetFlag;
import org.apache.hadoop.fs.permission.FsAction;
import org.apache.hadoop.hdfs.DFSConfigKeys;
import org.apache.hadoop.hdfs.XAttrHelper;
import org.apache.hadoop.hdfs.protocol.IllegalECPolicyException;
import org.apache.hadoop.hdfs.protocol.ErasureCodingPolicy;
import org.apache.hadoop.hdfs.server.namenode.FSDirectory.DirOp;
import org.apache.hadoop.io.IOUtils;
import org.apache.hadoop.io.WritableUtils;
import org.apache.hadoop.io.erasurecode.CodecRegistry;
import org.apache.hadoop.security.AccessControlException;

import static org.apache.hadoop.hdfs.server.common.HdfsServerConstants.XATTR_ERASURECODING_POLICY;

/**
 * Helper class to perform erasure coding related operations.
 */
final class FSDirErasureCodingOp {

  /**
   * Private constructor for preventing FSDirErasureCodingOp object
   * creation. Static-only class.
   */
  private FSDirErasureCodingOp() {}

  /**
   * Check if the ecPolicyName is valid and enabled, return the corresponding
   * EC policy if is.
   * @param fsn namespace
   * @param ecPolicyName name of EC policy to be checked
   * @return an erasure coding policy if ecPolicyName is valid and enabled
   * @throws IOException
   */
  static ErasureCodingPolicy getErasureCodingPolicyByName(
      final FSNamesystem fsn, final String ecPolicyName) throws IOException {
    assert fsn.hasReadLock();
    ErasureCodingPolicy ecPolicy = fsn.getErasureCodingPolicyManager()
        .getEnabledPolicyByName(ecPolicyName);
    if (ecPolicy == null) {
      final String sysPolicies =
          Arrays.asList(
              fsn.getErasureCodingPolicyManager().getEnabledPolicies())
              .stream()
              .map(ErasureCodingPolicy::getName)
              .collect(Collectors.joining(", "));
      final String message = String.format("Policy '%s' does not match any " +
              "enabled erasure" +
              " coding policies: [%s]. The set of enabled erasure coding " +
              "policies can be configured at '%s'.",
          ecPolicyName,
          sysPolicies,
          DFSConfigKeys.DFS_NAMENODE_EC_POLICIES_ENABLED_KEY
      );
      throw new HadoopIllegalArgumentException(message);
    }
    return ecPolicy;
  }

  /**
   * Set an erasure coding policy on the given path.
   *
   * @param fsn The namespace
   * @param srcArg The path of the target directory.
   * @param ecPolicyName The erasure coding policy name to set on the target
   *                    directory.
   * @param logRetryCache whether to record RPC ids in editlog for retry
   *          cache rebuilding
   * @return {@link FileStatus}
   * @throws IOException
   * @throws HadoopIllegalArgumentException if the policy is not enabled
   * @throws AccessControlException if the user does not have write access
   */
  static FileStatus setErasureCodingPolicy(final FSNamesystem fsn,
      final String srcArg, final String ecPolicyName,
      final FSPermissionChecker pc, final boolean logRetryCache)
      throws IOException, AccessControlException {
    assert fsn.hasWriteLock();

    String src = srcArg;
    FSDirectory fsd = fsn.getFSDirectory();
    final INodesInPath iip;
    List<XAttr> xAttrs;
    fsd.writeLock();
    try {
      ErasureCodingPolicy ecPolicy = getErasureCodingPolicyByName(fsn,
          ecPolicyName);
      iip = fsd.resolvePath(pc, src, DirOp.WRITE_LINK);
      // Write access is required to set erasure coding policy
      if (fsd.isPermissionEnabled()) {
        fsd.checkPathAccess(pc, iip, FsAction.WRITE);
      }
      src = iip.getPath();
      xAttrs = setErasureCodingPolicyXAttr(fsn, iip, ecPolicy);
    } finally {
      fsd.writeUnlock();
    }
    fsn.getEditLog().logSetXAttrs(src, xAttrs, logRetryCache);
    return fsd.getAuditFileInfo(iip);
  }

  private static List<XAttr> setErasureCodingPolicyXAttr(final FSNamesystem fsn,
      final INodesInPath srcIIP, ErasureCodingPolicy ecPolicy) throws IOException {
    FSDirectory fsd = fsn.getFSDirectory();
    assert fsd.hasWriteLock();
    Preconditions.checkNotNull(srcIIP, "INodes cannot be null");
    Preconditions.checkNotNull(ecPolicy, "EC policy cannot be null");
    String src = srcIIP.getPath();
    final INode inode = srcIIP.getLastINode();
    if (inode == null) {
      throw new FileNotFoundException("Path not found: " + srcIIP.getPath());
    }
    if (!inode.isDirectory()) {
      throw new IOException("Attempt to set an erasure coding policy " +
          "for a file " + src);
    }

    final XAttr ecXAttr;
    DataOutputStream dOut = null;
    try {
      ByteArrayOutputStream bOut = new ByteArrayOutputStream();
      dOut = new DataOutputStream(bOut);
      WritableUtils.writeString(dOut, ecPolicy.getName());
      ecXAttr = XAttrHelper.buildXAttr(XATTR_ERASURECODING_POLICY,
          bOut.toByteArray());
    } finally {
      IOUtils.closeStream(dOut);
    }
    // check whether the directory already has an erasure coding policy
    // directly on itself.
    final Boolean hasEcXAttr =
        getErasureCodingPolicyXAttrForINode(fsn, inode) == null ? false : true;
    final List<XAttr> xattrs = Lists.newArrayListWithCapacity(1);
    xattrs.add(ecXAttr);
    final EnumSet<XAttrSetFlag> flag = hasEcXAttr ?
        EnumSet.of(XAttrSetFlag.REPLACE) : EnumSet.of(XAttrSetFlag.CREATE);
    FSDirXAttrOp.unprotectedSetXAttrs(fsd, srcIIP, xattrs, flag);
    return xattrs;
  }

  /**
   * Unset erasure coding policy from the given directory.
   *
   * @param fsn The namespace
   * @param srcArg The path of the target directory.
   * @param logRetryCache whether to record RPC ids in editlog for retry
   *          cache rebuilding
   * @return {@link FileStatus}
   * @throws IOException
   * @throws AccessControlException if the user does not have write access
   */
  static FileStatus unsetErasureCodingPolicy(final FSNamesystem fsn,
      final String srcArg, final FSPermissionChecker pc,
      final boolean logRetryCache) throws IOException {
    assert fsn.hasWriteLock();

    String src = srcArg;
    FSDirectory fsd = fsn.getFSDirectory();
    final INodesInPath iip;
    List<XAttr> xAttrs;
    fsd.writeLock();
    try {
      iip = fsd.resolvePath(pc, src, DirOp.WRITE_LINK);
      // Write access is required to unset erasure coding policy
      if (fsd.isPermissionEnabled()) {
        fsd.checkPathAccess(pc, iip, FsAction.WRITE);
      }
      src = iip.getPath();
      xAttrs = removeErasureCodingPolicyXAttr(fsn, iip);
    } finally {
      fsd.writeUnlock();
    }
    if (xAttrs != null) {
      fsn.getEditLog().logRemoveXAttrs(src, xAttrs, logRetryCache);
    }
    return fsd.getAuditFileInfo(iip);
  }

  static ErasureCodingPolicy addErasureCodePolicy(final FSNamesystem fsn,
      ErasureCodingPolicy policy) throws IllegalECPolicyException {
    Preconditions.checkNotNull(policy);
    return fsn.getErasureCodingPolicyManager().addPolicy(policy);
<<<<<<< HEAD
=======
  }

  /**
   * Remove an erasure coding policy.
   *
   * @param fsn namespace
   * @param ecPolicyName the name of the policy to be removed
   * @throws IOException
   */
  static void removeErasureCodePolicy(final FSNamesystem fsn,
      String ecPolicyName) throws IOException {
    Preconditions.checkNotNull(ecPolicyName);
    fsn.getErasureCodingPolicyManager().removePolicy(ecPolicyName);
  }

  static void enableErasureCodePolicy(final FSNamesystem fsn,
      String ecPolicyName) throws IOException {
    Preconditions.checkNotNull(ecPolicyName);
    fsn.getErasureCodingPolicyManager().enablePolicy(ecPolicyName);
  }

  static void disableErasureCodePolicy(final FSNamesystem fsn,
      String ecPolicyName) throws IOException {
    Preconditions.checkNotNull(ecPolicyName);
    fsn.getErasureCodingPolicyManager().disablePolicy(ecPolicyName);
>>>>>>> 7576a688
  }

  private static List<XAttr> removeErasureCodingPolicyXAttr(
      final FSNamesystem fsn, final INodesInPath srcIIP) throws IOException {
    FSDirectory fsd = fsn.getFSDirectory();
    assert fsd.hasWriteLock();
    Preconditions.checkNotNull(srcIIP, "INodes cannot be null");
    String src = srcIIP.getPath();
    final INode inode = srcIIP.getLastINode();
    if (inode == null) {
      throw new FileNotFoundException("Path not found: " + srcIIP.getPath());
    }
    if (!inode.isDirectory()) {
      throw new IOException("Cannot unset an erasure coding policy " +
          "on a file " + src);
    }

    // Check whether the directory has a specific erasure coding policy
    // directly on itself.
    final XAttr ecXAttr = getErasureCodingPolicyXAttrForINode(fsn, inode);
    if (ecXAttr == null) {
      return null;
    }

    final List<XAttr> xattrs = Lists.newArrayListWithCapacity(1);
    xattrs.add(ecXAttr);
    FSDirXAttrOp.unprotectedRemoveXAttrs(fsd, srcIIP, xattrs);
    return xattrs;
  }

  /**
   * Get the erasure coding policy information for specified path.
   *
   * @param fsn namespace
   * @param src path
   * @return {@link ErasureCodingPolicy}
   * @throws IOException
   * @throws FileNotFoundException if the path does not exist.
   * @throws AccessControlException if no read access
   */
  static ErasureCodingPolicy getErasureCodingPolicy(final FSNamesystem fsn,
      final String src, FSPermissionChecker pc)
      throws IOException, AccessControlException {
    assert fsn.hasReadLock();

    FSDirectory fsd = fsn.getFSDirectory();
    final INodesInPath iip = fsd.resolvePath(pc, src, DirOp.READ);
    if (fsn.isPermissionEnabled()) {
      fsn.getFSDirectory().checkPathAccess(pc, iip, FsAction.READ);
    }

    if (iip.getLastINode() == null) {
      throw new FileNotFoundException("Path not found: " + iip.getPath());
    }
    return getErasureCodingPolicyForPath(fsd, iip);
  }

  /**
   * Check if the file or directory has an erasure coding policy.
   *
   * @param fsn namespace
   * @param iip inodes in the path containing the file
   * @return Whether the file or directory has an erasure coding policy.
   * @throws IOException
   */
  static boolean hasErasureCodingPolicy(final FSNamesystem fsn,
      final INodesInPath iip) throws IOException {
    return unprotectedGetErasureCodingPolicy(fsn, iip) != null;
  }

  /**
   * Get the erasure coding policy. This does not do any permission checking.
   *
   * @param fsn namespace
   * @param iip inodes in the path containing the file
   * @return {@link ErasureCodingPolicy}
   * @throws IOException
   */
  static ErasureCodingPolicy unprotectedGetErasureCodingPolicy(
      final FSNamesystem fsn, final INodesInPath iip) throws IOException {
    assert fsn.hasReadLock();

    return getErasureCodingPolicyForPath(fsn.getFSDirectory(), iip);
  }

  /**
   * Get available erasure coding polices.
   *
   * @param fsn namespace
   * @return {@link ErasureCodingPolicy} array
   */
  static ErasureCodingPolicy[] getErasureCodingPolicies(final FSNamesystem fsn)
      throws IOException {
    assert fsn.hasReadLock();
    return fsn.getErasureCodingPolicyManager().getEnabledPolicies();
  }

  /**
   * Get available erasure coding codecs and coders.
   *
   * @param fsn namespace
   * @return {@link java.util.HashMap} array
   */
  static HashMap<String, String> getErasureCodingCodecs(final FSNamesystem fsn)
      throws IOException {
    assert fsn.hasReadLock();
    return CodecRegistry.getInstance().getCodec2CoderCompactMap();
  }

  private static ErasureCodingPolicy getErasureCodingPolicyForPath(
      FSDirectory fsd, INodesInPath iip) throws IOException {
    Preconditions.checkNotNull(iip, "INodes cannot be null");
    fsd.readLock();
    try {
      List<INode> inodes = iip.getReadOnlyINodes();
      for (int i = inodes.size() - 1; i >= 0; i--) {
        final INode inode = inodes.get(i);
        if (inode == null) {
          continue;
        }
        if (inode.isFile()) {
          byte id = inode.asFile().getErasureCodingPolicyID();
          return id < 0 ? null :
              fsd.getFSNamesystem().getErasureCodingPolicyManager().getByID(id);
        }
        // We don't allow setting EC policies on paths with a symlink. Thus
        // if a symlink is encountered, the dir shouldn't have EC policy.
        // TODO: properly support symlinks
        if (inode.isSymlink()) {
          return null;
        }
        final XAttrFeature xaf = inode.getXAttrFeature();
        if (xaf != null) {
          XAttr xattr = xaf.getXAttr(XATTR_ERASURECODING_POLICY);
          if (xattr != null) {
            ByteArrayInputStream bIn = new ByteArrayInputStream(xattr.getValue());
            DataInputStream dIn = new DataInputStream(bIn);
            String ecPolicyName = WritableUtils.readString(dIn);
            return fsd.getFSNamesystem().getErasureCodingPolicyManager()
              .getByName(ecPolicyName);
          }
        }
      }
    } finally {
      fsd.readUnlock();
    }
    return null;
  }

  private static XAttr getErasureCodingPolicyXAttrForINode(
      FSNamesystem fsn, INode inode) throws IOException {
    // INode can be null
    if (inode == null) {
      return null;
    }
    FSDirectory fsd = fsn.getFSDirectory();
    fsd.readLock();
    try {
      // We don't allow setting EC policies on paths with a symlink. Thus
      // if a symlink is encountered, the dir shouldn't have EC policy.
      // TODO: properly support symlinks
      if (inode.isSymlink()) {
        return null;
      }
      final XAttrFeature xaf = inode.getXAttrFeature();
      if (xaf != null) {
        XAttr xattr = xaf.getXAttr(XATTR_ERASURECODING_POLICY);
        if (xattr != null) {
          return xattr;
        }
      }
    } finally {
      fsd.readUnlock();
    }
    return null;
  }
}<|MERGE_RESOLUTION|>--- conflicted
+++ resolved
@@ -216,8 +216,6 @@
       ErasureCodingPolicy policy) throws IllegalECPolicyException {
     Preconditions.checkNotNull(policy);
     return fsn.getErasureCodingPolicyManager().addPolicy(policy);
-<<<<<<< HEAD
-=======
   }
 
   /**
@@ -243,7 +241,6 @@
       String ecPolicyName) throws IOException {
     Preconditions.checkNotNull(ecPolicyName);
     fsn.getErasureCodingPolicyManager().disablePolicy(ecPolicyName);
->>>>>>> 7576a688
   }
 
   private static List<XAttr> removeErasureCodingPolicyXAttr(
