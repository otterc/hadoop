--- conflicted
+++ resolved
@@ -110,13 +110,9 @@
 import org.apache.hadoop.hdfs.DFSUtilClient;
 import org.apache.hadoop.hdfs.HDFSPolicyProvider;
 import org.apache.hadoop.hdfs.HdfsConfiguration;
-<<<<<<< HEAD
-import org.apache.hadoop.ozone.container.common.statemachine
-    .DatanodeStateMachine;
-=======
+import org.apache.hadoop.ozone.container.common.statemachine.DatanodeStateMachine;
 import org.apache.hadoop.hdfs.server.datanode.checker.DatasetVolumeChecker;
 import org.apache.hadoop.hdfs.server.datanode.checker.StorageLocationChecker;
->>>>>>> 490abfb1
 import org.apache.hadoop.util.AutoCloseableLock;
 import org.apache.hadoop.hdfs.client.BlockReportOptions;
 import org.apache.hadoop.hdfs.client.HdfsClientConfigKeys;
@@ -398,14 +394,11 @@
   private static final double CONGESTION_RATIO = 1.5;
   private DiskBalancer diskBalancer;
 
-<<<<<<< HEAD
-=======
   @Nullable
   private final StorageLocationChecker storageLocationChecker;
 
   private final DatasetVolumeChecker volumeChecker;
 
->>>>>>> 490abfb1
   private final SocketFactory socketFactory;
   private DatanodeStateMachine datanodeStateMachine;
 
@@ -439,12 +432,7 @@
     this.connectToDnViaHostname = false;
     this.blockScanner = new BlockScanner(this, this.getConf());
     this.pipelineSupportECN = false;
-<<<<<<< HEAD
     this.ozoneEnabled = false;
-    this.checkDiskErrorInterval =
-        ThreadLocalRandom.current().nextInt(5000, (int) (5000 * 1.25));
-=======
->>>>>>> 490abfb1
     this.socketFactory = NetUtils.getDefaultSocketFactory(conf);
     this.dnConf = new DNConf(this);
     initOOBTimeout();
@@ -1966,7 +1954,7 @@
         }
       }
     }
-    
+
     List<BPOfferService> bposArray = (this.blockPoolManager == null)
         ? new ArrayList<BPOfferService>()
         : this.blockPoolManager.getAllNamenodeThreads();
@@ -2009,127 +1997,126 @@
       }
     }
 
-<<<<<<< HEAD
     // Stop the object store handler
     if (this.objectStoreHandler != null) {
       this.objectStoreHandler.close();
     }
 
-    if(this.ozoneEnabled) {
-      if(datanodeStateMachine != null) {
+    if (this.ozoneEnabled) {
+      if (datanodeStateMachine != null) {
         try {
           datanodeStateMachine.close();
         } catch (Exception e) {
           LOG.error("Error is ozone shutdown. ex {}", e.toString());
         }
       }
-=======
-    volumeChecker.shutdownAndWait(1, TimeUnit.SECONDS);
-
-    if (storageLocationChecker != null) {
-      storageLocationChecker.shutdownAndWait(1, TimeUnit.SECONDS);
->>>>>>> 490abfb1
-    }
-
-    if (pauseMonitor != null) {
-      pauseMonitor.stop();
-    }
-
-    // shouldRun is set to false here to prevent certain threads from exiting
-    // before the restart prep is done.
-    this.shouldRun = false;
-    
-    // wait reconfiguration thread, if any, to exit
-    shutdownReconfigurationTask();
-
-    // wait for all data receiver threads to exit
-    if (this.threadGroup != null) {
-      int sleepMs = 2;
-      while (true) {
-        // When shutting down for restart, wait 2.5 seconds before forcing
-        // termination of receiver threads.
-        if (!this.shutdownForUpgrade ||
-            (this.shutdownForUpgrade && (Time.monotonicNow() - timeNotified
-                > 1000))) {
-          this.threadGroup.interrupt();
-          break;
+      volumeChecker.shutdownAndWait(1, TimeUnit.SECONDS);
+
+      if (storageLocationChecker != null) {
+        storageLocationChecker.shutdownAndWait(1, TimeUnit.SECONDS);
+      }
+
+      if (pauseMonitor != null) {
+        pauseMonitor.stop();
+      }
+
+      // shouldRun is set to false here to prevent certain threads from exiting
+      // before the restart prep is done.
+      this.shouldRun = false;
+
+      // wait reconfiguration thread, if any, to exit
+      shutdownReconfigurationTask();
+
+      // wait for all data receiver threads to exit
+      if (this.threadGroup != null) {
+        int sleepMs = 2;
+        while (true) {
+          // When shutting down for restart, wait 2.5 seconds before forcing
+          // termination of receiver threads.
+          if (!this.shutdownForUpgrade ||
+              (this.shutdownForUpgrade && (Time.monotonicNow() - timeNotified
+                  > 1000))) {
+            this.threadGroup.interrupt();
+            break;
+          }
+          LOG.info("Waiting for threadgroup to exit, active threads is " +
+              this.threadGroup.activeCount());
+          if (this.threadGroup.activeCount() == 0) {
+            break;
+          }
+          try {
+            Thread.sleep(sleepMs);
+          } catch (InterruptedException e) {
+          }
+          sleepMs = sleepMs * 3 / 2; // exponential backoff
+          if (sleepMs > 200) {
+            sleepMs = 200;
+          }
         }
-        LOG.info("Waiting for threadgroup to exit, active threads is " +
-                 this.threadGroup.activeCount());
-        if (this.threadGroup.activeCount() == 0) {
-          break;
+        this.threadGroup = null;
+      }
+      if (this.dataXceiverServer != null) {
+        // wait for dataXceiverServer to terminate
+        try {
+          this.dataXceiverServer.join();
+        } catch (InterruptedException ie) {
         }
+      }
+      if (this.localDataXceiverServer != null) {
+        // wait for localDataXceiverServer to terminate
         try {
-          Thread.sleep(sleepMs);
-        } catch (InterruptedException e) {}
-        sleepMs = sleepMs * 3 / 2; // exponential backoff
-        if (sleepMs > 200) {
-          sleepMs = 200;
+          this.localDataXceiverServer.join();
+        } catch (InterruptedException ie) {
         }
       }
-      this.threadGroup = null;
-    }
-    if (this.dataXceiverServer != null) {
-      // wait for dataXceiverServer to terminate
-      try {
-        this.dataXceiverServer.join();
-      } catch (InterruptedException ie) {
-      }
-    }
-    if (this.localDataXceiverServer != null) {
-      // wait for localDataXceiverServer to terminate
-      try {
-        this.localDataXceiverServer.join();
-      } catch (InterruptedException ie) {
-      }
-    }
-    if (metrics != null) {
-      metrics.setDataNodeActiveXceiversCount(0);
-    }
-
-   // IPC server needs to be shutdown late in the process, otherwise
-   // shutdown command response won't get sent.
-   if (ipcServer != null) {
-      ipcServer.stop();
-    }
-
-    if(blockPoolManager != null) {
-      try {
-        this.blockPoolManager.shutDownAll(bposArray);
-      } catch (InterruptedException ie) {
-        LOG.warn("Received exception in BlockPoolManager#shutDownAll: ", ie);
-      }
-    }
-    
-    if (storage != null) {
-      try {
-        this.storage.unlockAll();
-      } catch (IOException ie) {
-        LOG.warn("Exception when unlocking storage: " + ie, ie);
-      }
-    }
-    if (data != null) {
-      data.shutdown();
-    }
-    if (metrics != null) {
-      metrics.shutdown();
-    }
-    if (diskMetrics != null) {
-      diskMetrics.shutdownAndWait();
-    }
-    if (dataNodeInfoBeanName != null) {
-      MBeans.unregister(dataNodeInfoBeanName);
-      dataNodeInfoBeanName = null;
-    }
-    if (shortCircuitRegistry != null) shortCircuitRegistry.shutdown();
-    LOG.info("Shutdown complete.");
-    synchronized(this) {
-      // it is already false, but setting it again to avoid a findbug warning.
-      this.shouldRun = false;
-      // Notify the main thread.
-      notifyAll();
-    }
-    tracer.close();
+      if (metrics != null) {
+        metrics.setDataNodeActiveXceiversCount(0);
+      }
+
+      // IPC server needs to be shutdown late in the process, otherwise
+      // shutdown command response won't get sent.
+      if (ipcServer != null) {
+        ipcServer.stop();
+      }
+
+      if (blockPoolManager != null) {
+        try {
+          this.blockPoolManager.shutDownAll(bposArray);
+        } catch (InterruptedException ie) {
+          LOG.warn("Received exception in BlockPoolManager#shutDownAll: ", ie);
+        }
+      }
+
+      if (storage != null) {
+        try {
+          this.storage.unlockAll();
+        } catch (IOException ie) {
+          LOG.warn("Exception when unlocking storage: " + ie, ie);
+        }
+      }
+      if (data != null) {
+        data.shutdown();
+      }
+      if (metrics != null) {
+        metrics.shutdown();
+      }
+      if (diskMetrics != null) {
+        diskMetrics.shutdownAndWait();
+      }
+      if (dataNodeInfoBeanName != null) {
+        MBeans.unregister(dataNodeInfoBeanName);
+        dataNodeInfoBeanName = null;
+      }
+      if (shortCircuitRegistry != null) shortCircuitRegistry.shutdown();
+      LOG.info("Shutdown complete.");
+      synchronized (this) {
+        // it is already false, but setting it again to avoid a findbug warning.
+        this.shouldRun = false;
+        // Notify the main thread.
+        notifyAll();
+      }
+      tracer.close();
+    }
   }
 
   /**
