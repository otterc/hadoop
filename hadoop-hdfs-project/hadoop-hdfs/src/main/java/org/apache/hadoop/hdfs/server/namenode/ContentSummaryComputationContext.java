--- conflicted
+++ resolved
@@ -21,8 +21,6 @@
 import org.apache.hadoop.classification.InterfaceAudience;
 import org.apache.hadoop.classification.InterfaceStability;
 import org.apache.hadoop.hdfs.server.blockmanagement.BlockStoragePolicySuite;
-<<<<<<< HEAD
-=======
 import org.apache.commons.logging.Log;
 import org.apache.commons.logging.LogFactory;
 import org.apache.hadoop.fs.XAttr;
@@ -31,7 +29,6 @@
 import java.io.DataInputStream;
 import java.io.IOException;
 import static org.apache.hadoop.hdfs.server.common.HdfsServerConstants.XATTR_ERASURECODING_POLICY;
->>>>>>> 7576a688
 
 @InterfaceAudience.Private
 @InterfaceStability.Unstable
@@ -151,8 +148,6 @@
     return (bsps != null) ? bsps:
         fsn.getBlockManager().getStoragePolicySuite();
   }
-<<<<<<< HEAD
-=======
 
   /** Get the erasure coding policy. */
   public String getErasureCodingPolicyName(INode inode) {
@@ -191,5 +186,4 @@
     }
     return "";
   }
->>>>>>> 7576a688
 }