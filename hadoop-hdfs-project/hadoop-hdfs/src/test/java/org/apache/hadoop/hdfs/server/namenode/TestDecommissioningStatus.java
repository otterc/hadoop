/**
 * Licensed to the Apache Software Foundation (ASF) under one
 * or more contributor license agreements.  See the NOTICE file
 * distributed with this work for additional information
 * regarding copyright ownership.  The ASF licenses this file
 * to you under the Apache License, Version 2.0 (the
 * "License"); you may not use this file except in compliance
 * with the License.  You may obtain a copy of the License at
 *
 *     http://www.apache.org/licenses/LICENSE-2.0
 *
 * Unless required by applicable law or agreed to in writing, software
 * distributed under the License is distributed on an "AS IS" BASIS,
 * WITHOUT WARRANTIES OR CONDITIONS OF ANY KIND, either express or implied.
 * See the License for the specific language governing permissions and
 * limitations under the License.
 */
package org.apache.hadoop.hdfs.server.namenode;

import static org.junit.Assert.assertEquals;
import static org.junit.Assert.assertTrue;

import java.io.IOException;
import java.net.InetSocketAddress;
import java.util.ArrayList;
import java.util.Iterator;
import java.util.List;
import java.util.Random;

import org.apache.hadoop.conf.Configuration;
import org.apache.hadoop.fs.CommonConfigurationKeys;
import org.apache.hadoop.fs.FSDataOutputStream;
import org.apache.hadoop.fs.FileSystem;
import org.apache.hadoop.fs.Path;
import org.apache.hadoop.hdfs.DFSClient;
import org.apache.hadoop.hdfs.DFSConfigKeys;
import org.apache.hadoop.hdfs.DFSTestUtil;
import org.apache.hadoop.hdfs.HdfsConfiguration;
import org.apache.hadoop.hdfs.MiniDFSCluster;
import org.apache.hadoop.hdfs.protocol.DatanodeInfo;
import org.apache.hadoop.hdfs.protocol.HdfsConstants.DatanodeReportType;
import org.apache.hadoop.hdfs.server.blockmanagement.DatanodeDescriptor;
import org.apache.hadoop.hdfs.server.blockmanagement.DatanodeManager;
import org.junit.AfterClass;
import org.junit.BeforeClass;
import org.junit.Test;

/**
 * This class tests the decommissioning of nodes.
 */
public class TestDecommissioningStatus {
  private static final long seed = 0xDEADBEEFL;
  private static final int blockSize = 8192;
  private static final int fileSize = 16384;
  private static final int numDatanodes = 2;
  private static MiniDFSCluster cluster;
  private static FileSystem fileSys;
  private static Path excludeFile;
  private static FileSystem localFileSys;
  private static Configuration conf;
  private static Path dir;

  ArrayList<String> decommissionedNodes = new ArrayList<String>(numDatanodes);
  
  @BeforeClass
  public static void setUp() throws Exception {
    conf = new HdfsConfiguration();
    conf.setBoolean(DFSConfigKeys.DFS_NAMENODE_REPLICATION_CONSIDERLOAD_KEY,
        false);

    // Set up the hosts/exclude files.
    localFileSys = FileSystem.getLocal(conf);
    Path workingDir = localFileSys.getWorkingDirectory();
    dir = new Path(workingDir, "build/test/data/work-dir/decommission");
    assertTrue(localFileSys.mkdirs(dir));
    excludeFile = new Path(dir, "exclude");
    conf.set(DFSConfigKeys.DFS_HOSTS_EXCLUDE, excludeFile.toUri().getPath());
    Path includeFile = new Path(dir, "include");
    conf.set(DFSConfigKeys.DFS_HOSTS, includeFile.toUri().getPath());
    conf.setInt(DFSConfigKeys.DFS_NAMENODE_HEARTBEAT_RECHECK_INTERVAL_KEY, 2000);
    conf.setInt(DFSConfigKeys.DFS_HEARTBEAT_INTERVAL_KEY, 1);
    conf.setInt(DFSConfigKeys.DFS_NAMENODE_REPLICATION_PENDING_TIMEOUT_SEC_KEY,
        4);
    conf.setInt(DFSConfigKeys.DFS_NAMENODE_REPLICATION_INTERVAL_KEY, 1000);
    conf.setInt(DFSConfigKeys.DFS_NAMENODE_DECOMMISSION_INTERVAL_KEY, 1);
    writeConfigFile(localFileSys, excludeFile, null);
    writeConfigFile(localFileSys, includeFile, null);

    cluster = new MiniDFSCluster.Builder(conf).numDataNodes(numDatanodes).build();
    cluster.waitActive();
    fileSys = cluster.getFileSystem();
  }

  @AfterClass
  public static void tearDown() throws Exception {
    if(fileSys != null) fileSys.close();
    if(cluster != null) cluster.shutdown();
  }

  private static void writeConfigFile(FileSystem fs, Path name,
      ArrayList<String> nodes) throws IOException {

    // delete if it already exists
    if (fs.exists(name)) {
      fs.delete(name, true);
    }

    FSDataOutputStream stm = fs.create(name);

    if (nodes != null) {
      for (Iterator<String> it = nodes.iterator(); it.hasNext();) {
        String node = it.next();
        stm.writeBytes(node);
        stm.writeBytes("\n");
      }
    }
    stm.close();
  }

<<<<<<< HEAD
  private void writeFile(FileSystem fileSys, Path name, short repl)
      throws IOException {
    // create and write a file that contains three blocks of data
    FSDataOutputStream stm = fileSys.create(name, true, fileSys.getConf()
        .getInt(CommonConfigurationKeys.IO_FILE_BUFFER_SIZE_KEY, 4096), repl,
        blockSize);
    byte[] buffer = new byte[fileSize];
    Random rand = new Random(seed);
    rand.nextBytes(buffer);
    stm.write(buffer);
    stm.close();
  }
 
=======
>>>>>>> fbf12270
  private FSDataOutputStream writeIncompleteFile(FileSystem fileSys, Path name,
      short repl) throws IOException {
    // create and write a file that contains three blocks of data
    FSDataOutputStream stm = fileSys.create(name, true, fileSys.getConf()
        .getInt(CommonConfigurationKeys.IO_FILE_BUFFER_SIZE_KEY, 4096), repl,
        blockSize);
    byte[] buffer = new byte[fileSize];
    Random rand = new Random(seed);
    rand.nextBytes(buffer);
    stm.write(buffer);
    // Do not close stream, return it
    // so that it is not garbage collected
    return stm;
  }
  
  private void cleanupFile(FileSystem fileSys, Path name) throws IOException {
    assertTrue(fileSys.exists(name));
    fileSys.delete(name, true);
    assertTrue(!fileSys.exists(name));
  }

  /*
   * Decommissions the node at the given index
   */
  private String decommissionNode(FSNamesystem namesystem,
      DFSClient client, FileSystem localFileSys, int nodeIndex)
      throws IOException {
    DatanodeInfo[] info = client.datanodeReport(DatanodeReportType.LIVE);

    String nodename = info[nodeIndex].getXferAddr();
    System.out.println("Decommissioning node: " + nodename);

    // write nodename into the exclude file.
    ArrayList<String> nodes = new ArrayList<String>(decommissionedNodes);
    nodes.add(nodename);
    writeConfigFile(localFileSys, excludeFile, nodes);
    return nodename;
  }

  private void checkDecommissionStatus(DatanodeDescriptor decommNode,
      int expectedUnderRep, int expectedDecommissionOnly,
      int expectedUnderRepInOpenFiles) {
    assertEquals(decommNode.decommissioningStatus.getUnderReplicatedBlocks(),
        expectedUnderRep);
    assertEquals(
        decommNode.decommissioningStatus.getDecommissionOnlyReplicas(),
        expectedDecommissionOnly);
    assertEquals(decommNode.decommissioningStatus
        .getUnderReplicatedInOpenFiles(), expectedUnderRepInOpenFiles);
  }
  
  /**
   * Tests Decommissioning Status in DFS.
   */

  @Test
  public void testDecommissionStatus() throws IOException, InterruptedException {
    InetSocketAddress addr = new InetSocketAddress("localhost", cluster
        .getNameNodePort());
    DFSClient client = new DFSClient(addr, conf);
    DatanodeInfo[] info = client.datanodeReport(DatanodeReportType.LIVE);
    assertEquals("Number of Datanodes ", 2, info.length);
    FileSystem fileSys = cluster.getFileSystem();

    short replicas = 2;
    //
    // Decommission one node. Verify the decommission status
    // 
    Path file1 = new Path("decommission.dat");
    DFSTestUtil.createFile(fileSys, file1, fileSize, fileSize, blockSize,
        replicas, seed);

    Path file2 = new Path("decommission1.dat");
    FSDataOutputStream st1 = writeIncompleteFile(fileSys, file2, replicas);
    Thread.sleep(5000);

    FSNamesystem fsn = cluster.getNamesystem();
    final DatanodeManager dm = fsn.getBlockManager().getDatanodeManager();
    for (int iteration = 0; iteration < numDatanodes; iteration++) {
      String downnode = decommissionNode(fsn, client, localFileSys, iteration);
      dm.refreshNodes(conf);
      decommissionedNodes.add(downnode);
      Thread.sleep(5000);
      final List<DatanodeDescriptor> decommissioningNodes = dm.getDecommissioningNodes();
      if (iteration == 0) {
        assertEquals(decommissioningNodes.size(), 1);
        DatanodeDescriptor decommNode = decommissioningNodes.get(0);
        checkDecommissionStatus(decommNode, 4, 0, 2);
      } else {
        assertEquals(decommissioningNodes.size(), 2);
        DatanodeDescriptor decommNode1 = decommissioningNodes.get(0);
        DatanodeDescriptor decommNode2 = decommissioningNodes.get(1);
        checkDecommissionStatus(decommNode1, 4, 4, 2);
        checkDecommissionStatus(decommNode2, 4, 4, 2);
      }
    }
    // Call refreshNodes on FSNamesystem with empty exclude file.
    // This will remove the datanodes from decommissioning list and
    // make them available again.
    writeConfigFile(localFileSys, excludeFile, null);
    dm.refreshNodes(conf);
    st1.close();
    cleanupFile(fileSys, file1);
    cleanupFile(fileSys, file2);
    cleanupFile(localFileSys, dir);
  }
}<|MERGE_RESOLUTION|>--- conflicted
+++ resolved
@@ -117,22 +117,6 @@
     stm.close();
   }
 
-<<<<<<< HEAD
-  private void writeFile(FileSystem fileSys, Path name, short repl)
-      throws IOException {
-    // create and write a file that contains three blocks of data
-    FSDataOutputStream stm = fileSys.create(name, true, fileSys.getConf()
-        .getInt(CommonConfigurationKeys.IO_FILE_BUFFER_SIZE_KEY, 4096), repl,
-        blockSize);
-    byte[] buffer = new byte[fileSize];
-    Random rand = new Random(seed);
-    rand.nextBytes(buffer);
-    stm.write(buffer);
-    stm.close();
-  }
- 
-=======
->>>>>>> fbf12270
   private FSDataOutputStream writeIncompleteFile(FileSystem fileSys, Path name,
       short repl) throws IOException {
     // create and write a file that contains three blocks of data
