--- conflicted
+++ resolved
@@ -17,20 +17,12 @@
   <parent>
     <groupId>org.apache.hadoop</groupId>
     <artifactId>hadoop-project-dist</artifactId>
-<<<<<<< HEAD
-    <version>0.23.1</version>
-=======
     <version>0.23.2-SNAPSHOT</version>
->>>>>>> ef628953
     <relativePath>../../hadoop-project-dist</relativePath>
   </parent>
   <groupId>org.apache.hadoop</groupId>
   <artifactId>hadoop-hdfs</artifactId>
-<<<<<<< HEAD
-  <version>0.23.1</version>
-=======
   <version>0.23.2-SNAPSHOT</version>
->>>>>>> ef628953
   <description>Apache Hadoop HDFS</description>
   <name>Apache Hadoop HDFS</name>
   <packaging>jar</packaging>
