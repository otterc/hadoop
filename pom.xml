<?xml version="1.0" encoding="UTF-8"?>
<!--
  Licensed under the Apache License, Version 2.0 (the "License");
  you may not use this file except in compliance with the License.
  You may obtain a copy of the License at

    http://www.apache.org/licenses/LICENSE-2.0

  Unless required by applicable law or agreed to in writing, software
  distributed under the License is distributed on an "AS IS" BASIS,
  WITHOUT WARRANTIES OR CONDITIONS OF ANY KIND, either express or implied.
  See the License for the specific language governing permissions and
  limitations under the License. See accompanying LICENSE file.
-->
<project xmlns="http://maven.apache.org/POM/4.0.0"
xmlns:xsi="http://www.w3.org/2001/XMLSchema-instance"
xsi:schemaLocation="http://maven.apache.org/POM/4.0.0 http://maven.apache.org/xsd/maven-4.0.0.xsd">
  <modelVersion>4.0.0</modelVersion>
  <groupId>org.apache.hadoop</groupId>
  <artifactId>hadoop-main</artifactId>
<<<<<<< HEAD
  <version>2.3.0-SNAPSHOT</version>
=======
  <version>3.0.0-SNAPSHOT</version>
>>>>>>> fbf12270
  <description>Apache Hadoop Main</description>
  <name>Apache Hadoop Main</name>
  <packaging>pom</packaging>

  <dependencyManagement>
    <dependencies>
      <dependency>
        <groupId>com.cenqua.clover</groupId>
        <artifactId>clover</artifactId>
        <!-- Use the version needed by maven-clover-plugin -->
        <version>3.0.2</version>
      </dependency>
    </dependencies>
  </dependencyManagement>

  <distributionManagement>
    <repository>
      <id>${distMgmtStagingId}</id>
      <name>${distMgmtStagingName}</name>
      <url>${distMgmtStagingUrl}</url>
    </repository>
    <snapshotRepository>
      <id>${distMgmtSnapshotsId}</id>
      <name>${distMgmtSnapshotsName}</name>
      <url>${distMgmtSnapshotsUrl}</url>
    </snapshotRepository>
    <site>
      <id>apache.website</id>
      <url>scpexe://people.apache.org/www/hadoop.apache.org/docs/r${project.version}</url>
    </site>
  </distributionManagement>

  <repositories>
    <repository>
      <id>${distMgmtSnapshotsId}</id>
      <name>${distMgmtSnapshotsName}</name>
      <url>${distMgmtSnapshotsUrl}</url>
    </repository>
    <repository>
      <id>repository.jboss.org</id>
      <url>http://repository.jboss.org/nexus/content/groups/public/</url>
      <snapshots>
        <enabled>false</enabled>
      </snapshots>
    </repository>
  </repositories>

  <licenses>
    <license>
      <name>The Apache Software License, Version 2.0</name>
      <url>http://www.apache.org/licenses/LICENSE-2.0.txt</url>
    </license>
  </licenses>

  <organization>
    <name>Apache Software Foundation</name>
    <url>http://www.apache.org</url>
  </organization>

  <properties>
    <distMgmtSnapshotsId>apache.snapshots.https</distMgmtSnapshotsId>
    <distMgmtSnapshotsName>Apache Development Snapshot Repository</distMgmtSnapshotsName>
    <distMgmtSnapshotsUrl>https://repository.apache.org/content/repositories/snapshots</distMgmtSnapshotsUrl>
    <distMgmtStagingId>apache.staging.https</distMgmtStagingId>
    <distMgmtStagingName>Apache Release Distribution Repository</distMgmtStagingName>
    <distMgmtStagingUrl>https://repository.apache.org/service/local/staging/deploy/maven2</distMgmtStagingUrl>
  </properties>

  <modules>
    <module>hadoop-project</module>
    <module>hadoop-project-dist</module>
    <module>hadoop-assemblies</module>
    <module>hadoop-maven-plugins</module>
    <module>hadoop-common-project</module>
    <module>hadoop-hdfs-project</module>
    <module>hadoop-yarn-project</module>
    <module>hadoop-mapreduce-project</module>
    <module>hadoop-tools</module>
    <module>hadoop-dist</module>
    <module>hadoop-client</module>
    <module>hadoop-minicluster</module>
  </modules>

  <build>
    <pluginManagement>
      <plugins>
        <plugin>
          <groupId>org.apache.maven.plugins</groupId>
          <artifactId>maven-dependency-plugin</artifactId>
          <version>2.4</version>
        </plugin>
        <plugin>
          <groupId>org.apache.maven.plugins</groupId>
          <artifactId>maven-enforcer-plugin</artifactId>
          <version>1.3.1</version>
          <configuration>
            <rules>
              <requireMavenVersion>
                <version>[3.0.2,)</version>
              </requireMavenVersion>
              <requireJavaVersion>
                <version>1.6</version>
              </requireJavaVersion>
            </rules>
          </configuration>
        </plugin>
        <plugin>
          <groupId>org.apache.maven.plugins</groupId>
          <artifactId>maven-assembly-plugin</artifactId>
          <version>2.3</version>
        </plugin>
        <plugin>
          <groupId>org.apache.maven.plugins</groupId>
          <artifactId>maven-deploy-plugin</artifactId>
          <version>2.5</version>
        </plugin>
        <plugin>
          <groupId>org.apache.rat</groupId>
          <artifactId>apache-rat-plugin</artifactId>
          <version>0.7</version>
        </plugin>
        <plugin>
          <groupId>org.apache.maven.plugins</groupId>
          <artifactId>maven-antrun-plugin</artifactId>
          <version>1.7</version>
        </plugin>
        <plugin>
          <groupId>org.apache.maven.plugins</groupId>
          <artifactId>maven-site-plugin</artifactId>
          <version>3.2</version>
          <dependencies>
            <dependency><!-- add support for ssh/scp -->
              <groupId>org.apache.maven.wagon</groupId>
              <artifactId>wagon-ssh</artifactId>
              <version>1.0</version>
            </dependency>
            <dependency> <!-- add support for markdown -->
              <groupId>org.apache.maven.doxia</groupId>
              <artifactId>doxia-module-markdown</artifactId>
              <version>1.3</version>
            </dependency>
          </dependencies>
        </plugin>
<<<<<<< HEAD
=======
        <!--This plugin's configuration is used to store Eclipse m2e settings only. 
        It has no influence on the Maven build itself.-->
        <plugin>
          <groupId>org.eclipse.m2e</groupId>
          <artifactId>lifecycle-mapping</artifactId>
          <version>1.0.0</version>
          <configuration>
            <lifecycleMappingMetadata>
              <pluginExecutions>
                <pluginExecution>
                  <pluginExecutionFilter>
                    <groupId>org.apache.maven.plugins</groupId>
                    <artifactId>maven-antrun-plugin</artifactId>
                    <versionRange>[1.7,)</versionRange>
                    <goals>
                      <goal>run</goal>
                    </goals>
                  </pluginExecutionFilter>
                  <action>
                    <ignore></ignore>
                  </action>
                </pluginExecution>
                <pluginExecution>
                  <pluginExecutionFilter>
                    <groupId>org.apache.maven.plugins</groupId>
                    <artifactId>maven-resources-plugin</artifactId>
                    <versionRange>[2.2,)</versionRange>
                    <goals>
                      <goal>testResources</goal>
                      <goal>resources</goal>
                    </goals>
                  </pluginExecutionFilter>
                  <action>
                    <ignore></ignore>
                  </action>
                </pluginExecution>
                <pluginExecution>
                  <pluginExecutionFilter>
                    <groupId>org.apache.avro</groupId>
                    <artifactId>avro-maven-plugin</artifactId>
                    <versionRange>[1.5.3,)</versionRange>
                    <goals>
                      <goal>schema</goal>
                      <goal>protocol</goal>
                    </goals>
                  </pluginExecutionFilter>
                  <action>
                    <ignore></ignore>
                  </action>
                </pluginExecution>
                <pluginExecution>
                  <pluginExecutionFilter>
                    <groupId>org.codehaus.mojo.jspc</groupId>
                    <artifactId>jspc-maven-plugin</artifactId>
                    <versionRange>[2.0-alpha-3,)</versionRange>
                    <goals>
                      <goal>compile</goal>
                    </goals>
                  </pluginExecutionFilter>
                  <action>
                    <ignore></ignore>
                  </action>
                </pluginExecution>
                <pluginExecution>
                  <pluginExecutionFilter>
                    <groupId>org.apache.maven.plugins</groupId>
                    <artifactId>maven-dependency-plugin</artifactId>
                    <versionRange>[2.4,)</versionRange>
                    <goals>
                      <goal>copy-dependencies</goal>
                      <goal>build-classpath</goal>
                    </goals>
                  </pluginExecutionFilter>
                  <action>
                    <ignore></ignore>
                  </action>
                </pluginExecution>
                <pluginExecution>
                  <pluginExecutionFilter>
                    <groupId>org.codehaus.mojo</groupId>
                    <artifactId>exec-maven-plugin</artifactId>
                    <versionRange>[1.2,)</versionRange>
                    <goals>
                      <goal>exec</goal>
                    </goals>
                  </pluginExecutionFilter>
                  <action>
                    <ignore></ignore>
                  </action>
                </pluginExecution>
                <pluginExecution>
                  <pluginExecutionFilter>
                    <groupId>org.apache.maven.plugins</groupId>
                    <artifactId>maven-jar-plugin</artifactId>
                    <versionRange>[2.3.1,)</versionRange>
                    <goals>
                      <goal>test-jar</goal>
                    </goals>
                  </pluginExecutionFilter>
                  <action>
                    <ignore></ignore>
                  </action>
                </pluginExecution>
              </pluginExecutions>
            </lifecycleMappingMetadata>
          </configuration>
        </plugin>
>>>>>>> fbf12270
        <plugin>
          <groupId>com.atlassian.maven.plugins</groupId>
          <artifactId>maven-clover2-plugin</artifactId>
          <version>3.0.5</version>
        </plugin>
<<<<<<< HEAD
=======
        <plugin>
          <groupId>org.apache.felix</groupId>
          <artifactId>maven-bundle-plugin</artifactId>
          <version>2.4.0</version>
        </plugin>
>>>>>>> fbf12270
      </plugins>
    </pluginManagement>

    <plugins>
      <plugin>
        <groupId>org.apache.maven.plugins</groupId>
        <artifactId>maven-enforcer-plugin</artifactId>
        <inherited>false</inherited>
        <executions>
          <execution>
            <id>clean</id>
            <goals>
              <goal>enforce</goal>
            </goals>
            <phase>pre-clean</phase>
          </execution>
          <execution>
            <id>default</id>
            <goals>
              <goal>enforce</goal>
            </goals>
            <phase>validate</phase>
          </execution>
          <execution>
            <id>site</id>
            <goals>
              <goal>enforce</goal>
            </goals>
            <phase>pre-site</phase>
          </execution>
        </executions>
      </plugin>
      <plugin>
        <groupId>org.apache.rat</groupId>
        <artifactId>apache-rat-plugin</artifactId>
       <configuration>
          <excludes>
            <exclude>.gitattributes</exclude>
            <exclude>.gitignore</exclude>
            <exclude>.git/**</exclude>
            <exclude>.idea/**</exclude>
         </excludes>
       </configuration>
      </plugin>
      <plugin>
        <artifactId>maven-site-plugin</artifactId>
        <version>3.0</version>
        <executions>
          <execution>
            <id>attach-descriptor</id>
            <goals>
              <goal>attach-descriptor</goal>
            </goals>
            <configuration>
              <generateReports>true</generateReports>
            </configuration>
          </execution>
        </executions>
<<<<<<< HEAD
=======
      </plugin>
      <plugin>
        <groupId>org.apache.felix</groupId>
        <artifactId>maven-bundle-plugin</artifactId>
        <inherited>true</inherited>
        <extensions>true</extensions>
>>>>>>> fbf12270
      </plugin>
    </plugins>
  </build>
  
  <reporting>
    <excludeDefaults>true</excludeDefaults>
    <plugins>
      <plugin>
        <groupId>org.apache.maven.plugins</groupId>
        <artifactId>maven-javadoc-plugin</artifactId>
        <version>2.8.1</version>
        <inherited>false</inherited>
        <reportSets>
          <reportSet>
            <id>aggregate</id>
            <configuration>
              <maxmemory>1024m</maxmemory>
              <linksource>true</linksource>
              <quiet>true</quiet>
              <verbose>false</verbose>
              <source>${maven.compile.source}</source>
              <charset>${maven.compile.encoding}</charset>
              <reportOutputDirectory>${project.build.directory}/site</reportOutputDirectory>
              <destDir>hadoop-project/api</destDir>
              <!-- Non-public APIs -->
              <excludePackageNames>org.apache.hadoop.authentication*,org.apache.hadoop.hdfs*,org.apache.hadoop.mapreduce.v2.proto,org.apache.hadoop.yarn.proto,org.apache.hadoop.yarn.server*,org.apache.hadoop.yarn.webapp*</excludePackageNames>
              <groups>
                <group>
                  <title>Common</title>
                  <packages>org.apache.hadoop*</packages>
                </group>
                <group>
                  <title>MapReduce</title>
                  <packages>org.apache.hadoop.mapred*</packages>
                </group>
                <group>
                  <title>YARN</title>
                  <packages>org.apache.hadoop.yarn*</packages>
                </group>
              </groups>
              <doclet>org.apache.hadoop.classification.tools.IncludePublicAnnotationsStandardDoclet</doclet>
              <docletArtifacts>
                <docletArtifact>
                  <groupId>org.apache.hadoop</groupId>
                  <artifactId>hadoop-annotations</artifactId>
                  <version>${project.version}</version>
                </docletArtifact>
              </docletArtifacts>
              <useStandardDocletOptions>true</useStandardDocletOptions>
    
              <!-- switch on dependency-driven aggregation -->
              <includeDependencySources>false</includeDependencySources>
    
              <dependencySourceIncludes>
                <!-- include ONLY dependencies I control -->
                <dependencySourceInclude>org.apache.hadoop:hadoop-annotations</dependencySourceInclude>
              </dependencySourceIncludes>
    
            </configuration>
            <reports>
              <report>aggregate</report>
            </reports>
          </reportSet>
        </reportSets>
      </plugin>

      <plugin>
        <groupId>org.apache.maven.plugins</groupId>
        <artifactId>maven-dependency-plugin</artifactId>
        <version>2.4</version>
        <reportSets>
          <reportSet>
            <reports>
              <report>analyze-report</report>
            </reports>
          </reportSet>
        </reportSets>
      </plugin>
    </plugins>
  </reporting>
  
  <profiles>
    <profile>
      <id>src</id>
      <activation>
        <activeByDefault>false</activeByDefault>
      </activation>
      <build>
        <plugins>
          <plugin>
            <groupId>org.apache.maven.plugins</groupId>
            <artifactId>maven-assembly-plugin</artifactId>
            <inherited>false</inherited>
            <executions>
              <execution>
                <id>src-dist</id>
                <phase>package</phase>
                <goals>
                  <goal>single</goal>
                </goals>
                <configuration>
                  <appendAssemblyId>false</appendAssemblyId>
                  <attach>false</attach>
                  <finalName>hadoop-${project.version}-src</finalName>
                  <outputDirectory>hadoop-dist/target</outputDirectory>
                  <!-- Not using descriptorRef and hadoop-assembly dependency -->
                  <!-- to avoid making hadoop-main to depend on a module      -->
                  <descriptors>
                    <descriptor>hadoop-assemblies/src/main/resources/assemblies/hadoop-src.xml</descriptor>
                  </descriptors>
                </configuration>
              </execution>
            </executions>
          </plugin>
          <plugin>
            <groupId>org.apache.maven.plugins</groupId>
            <artifactId>maven-antrun-plugin</artifactId>
            <inherited>false</inherited>
            <executions>
              <execution>
                <id>src-dist-msg</id>
                <phase>package</phase>
                <goals>
                  <goal>run</goal>
                </goals>
                <configuration>
                  <target>
                    <echo/>
                    <echo>Hadoop source tar available at: ${basedir}/hadoop-dist/target/hadoop-${project.version}-src.tar.gz</echo>
                    <echo/>
                  </target>
                </configuration>
              </execution>
            </executions>
          </plugin>
        </plugins>
      </build>
    </profile>

    <profile>
      <id>dist</id>
      <!-- Profile for generating all maven artifacts and documentation. -->
      <build>
        <plugins>
          <plugin>
            <groupId>org.apache.maven.plugins</groupId>
            <artifactId>maven-javadoc-plugin</artifactId>
            <inherited>false</inherited>
            <executions>
              <execution>
                <!-- build aggregate javadoc in parent only -->
                <id>default-cli</id>
                <goals>
                  <goal>aggregate</goal>
                </goals>
                <configuration>
                  <overview>hadoop-common-project/hadoop-common/src/main/java/overview.html</overview>
                </configuration>
              </execution>
            </executions>
          </plugin>
        </plugins>
      </build>
    </profile>
    <profile>
      <id>sign</id>
      <build>
        <plugins>
          <plugin>
            <groupId>org.apache.maven.plugins</groupId>
            <artifactId>maven-gpg-plugin</artifactId>
            <executions>
              <execution>
                <id>sign-artifacts</id>
                <phase>verify</phase>
                <goals>
                  <goal>sign</goal>
                </goals>
              </execution>
            </executions>
          </plugin>
        </plugins>
      </build>
    </profile>
    <profile>
      <id>clover</id>
      <activation>
        <activeByDefault>false</activeByDefault>
        <property>
          <name>clover</name>
        </property>
      </activation>
      <properties>
        <cloverLicenseLocation>${user.home}/.clover.license</cloverLicenseLocation>
        <cloverDatabase>${project.build.directory}/clover/hadoop-coverage.db</cloverDatabase>
        <!-- NB: This additional parametrization is made in order 
             to be able to re-define these properties with "-Dk=v" maven options.
             By some reason the expressions declared in clover 
             docs like "${maven.clover.generateHtml}" do not work in that way. 
             However, the below properties are confirmed to work: e.g. 
             -DcloverGenHtml=false switches off the Html generation.  
             The default values provided here exactly correspond to Clover defaults, so
             the behavior is 100% backwards compatible. -->
        <cloverAlwaysReport>true</cloverAlwaysReport>
        <cloverGenHtml>true</cloverGenHtml>
        <cloverGenXml>true</cloverGenXml>
        <cloverGenHistorical>false</cloverGenHistorical>
      </properties>
      <build>
        <plugins>
          <plugin>
            <groupId>com.atlassian.maven.plugins</groupId>
            <artifactId>maven-clover2-plugin</artifactId>
            <configuration>
              <includesAllSourceRoots>false</includesAllSourceRoots>
              <includesTestSourceRoots>true</includesTestSourceRoots>
              <licenseLocation>${cloverLicenseLocation}</licenseLocation>
              <cloverDatabase>${cloverDatabase}</cloverDatabase>
              <targetPercentage>50%</targetPercentage>
              <outputDirectory>${project.build.directory}/clover</outputDirectory>
              <alwaysReport>${cloverAlwaysReport}</alwaysReport>
              <generateHtml>${cloverGenHtml}</generateHtml>
              <generateXml>${cloverGenXml}</generateXml>
              <generateHistorical>${cloverGenHistorical}</generateHistorical>
              <excludes>
                <exclude>**/examples/**/*.java</exclude>
                <exclude>**/hamlet/*.java</exclude>
                <exclude>**/ha/proto/*.java</exclude>
                <exclude>**/protocol/proto/*.java</exclude>
                <exclude>**/compiler/generated/*.java</exclude>
                <exclude>**/protobuf/*.java</exclude>
                <exclude>**/v2/proto/*.java</exclude>
                <exclude>**/yarn/proto/*.java</exclude>
                <exclude>**/security/proto/*.java</exclude>
                <exclude>**/tools/proto/*.java</exclude>
                <exclude>**/hs/proto/*.java</exclude>
              </excludes>
            </configuration>
            <executions>
              <execution>
                <id>clover-setup</id>
                <phase>process-sources</phase>
                <goals>
                  <goal>setup</goal>
                </goals>
              </execution>
              <execution>
                <id>clover</id>
                <phase>test</phase>
                <goals>
                  <goal>clover</goal>
                </goals>
              </execution>
            </executions>
          </plugin>
        </plugins>
      </build>
    </profile>
  </profiles>
</project><|MERGE_RESOLUTION|>--- conflicted
+++ resolved
@@ -18,11 +18,7 @@
   <modelVersion>4.0.0</modelVersion>
   <groupId>org.apache.hadoop</groupId>
   <artifactId>hadoop-main</artifactId>
-<<<<<<< HEAD
-  <version>2.3.0-SNAPSHOT</version>
-=======
   <version>3.0.0-SNAPSHOT</version>
->>>>>>> fbf12270
   <description>Apache Hadoop Main</description>
   <name>Apache Hadoop Main</name>
   <packaging>pom</packaging>
@@ -166,8 +162,6 @@
             </dependency>
           </dependencies>
         </plugin>
-<<<<<<< HEAD
-=======
         <!--This plugin's configuration is used to store Eclipse m2e settings only. 
         It has no influence on the Maven build itself.-->
         <plugin>
@@ -275,20 +269,16 @@
             </lifecycleMappingMetadata>
           </configuration>
         </plugin>
->>>>>>> fbf12270
         <plugin>
           <groupId>com.atlassian.maven.plugins</groupId>
           <artifactId>maven-clover2-plugin</artifactId>
           <version>3.0.5</version>
         </plugin>
-<<<<<<< HEAD
-=======
         <plugin>
           <groupId>org.apache.felix</groupId>
           <artifactId>maven-bundle-plugin</artifactId>
           <version>2.4.0</version>
         </plugin>
->>>>>>> fbf12270
       </plugins>
     </pluginManagement>
 
@@ -347,15 +337,12 @@
             </configuration>
           </execution>
         </executions>
-<<<<<<< HEAD
-=======
       </plugin>
       <plugin>
         <groupId>org.apache.felix</groupId>
         <artifactId>maven-bundle-plugin</artifactId>
         <inherited>true</inherited>
         <extensions>true</extensions>
->>>>>>> fbf12270
       </plugin>
     </plugins>
   </build>
